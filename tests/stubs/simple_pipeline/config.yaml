--- conflicted
+++ resolved
@@ -11,7 +11,6 @@
     name: chunk_faq
     parameters:
       size: 500
-<<<<<<< HEAD
       # overlap: 20
 
   - type: split
@@ -20,15 +19,6 @@
     parameters:
       separator: .
       keep_separator: true
-=======
-      
-  - type: clean
-    method: deduplicate
-    parameters:
-      strategy: fuzzy
-      similarity_threshold: 0.9
-      keep: first 
->>>>>>> fbea4c7d
 
   - type: generation
     method: llm
@@ -46,6 +36,13 @@
 
         question:
 
+  - type: clean
+    method: deduplicate
+    parameters:
+      strategy: fuzzy
+      similarity_threshold: 0.9
+      keep: first 
+
   - type: ablation
     method: llm-judge-binary
     parameters:
