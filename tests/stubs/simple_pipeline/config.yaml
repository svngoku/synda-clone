--- conflicted
+++ resolved
@@ -37,15 +37,11 @@
         question:
 
   - type: clean
-    method: deduplicate
+    method: deduplicate-tf-idf
     parameters:
       strategy: fuzzy
       similarity_threshold: 0.9
-<<<<<<< HEAD
       keep: first 
-=======
-      keep: first
->>>>>>> fe5c688f
 
   - type: ablation
     method: llm-judge-binary
